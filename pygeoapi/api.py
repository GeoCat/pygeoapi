--- conflicted
+++ resolved
@@ -1251,17 +1251,9 @@
             headers_['Content-Type'] = 'text/html'
 
             content['title'] = collections[dataset]['title']
-<<<<<<< HEAD
-            prv = get_provider_by_type(collections[dataset]['providers'],
-                                       'feature')
-            content['id_field'] = prv['id_field']
-            if 'title_field' in prv:
-                content['title_field'] = prv['title_field']
-=======
             content['id_field'] = p.id_field
             if p.title_field is not None:
                 content['title_field'] = p.title_field
->>>>>>> ea5a5219
 
             content = render_j2_template(self.config,
                                          'collections/items/item.html',
