--- conflicted
+++ resolved
@@ -51,7 +51,7 @@
     # ogc_schemas_location: /opt/schemas.opengis.net
 
 logging:
-    level: DEBUG
+    level: ERROR
     #logfile: /tmp/pygeoapi.log
 
 metadata:
@@ -140,9 +140,6 @@
               name: GeoJSON
               data: tests/data/ne_110m_lakes.geojson
               id_field: id
-<<<<<<< HEAD
-              title_field: name
-=======
               title_field: name
 
     gdps-temperature:
@@ -262,5 +259,4 @@
                       get: id
               id_field: id
               time_field: published
-              title_field: title
->>>>>>> feef2da9
+              title_field: title